--- conflicted
+++ resolved
@@ -16,11 +16,7 @@
     <parent>
         <groupId>org.apache.nifi</groupId>
         <artifactId>nifi-kafka-bundle</artifactId>
-<<<<<<< HEAD
-        <version>1.9.2-SNAPSHOT</version>
-=======
         <version>1.9.3-SNAPSHOT</version>
->>>>>>> 4255528a
     </parent>
     <modelVersion>4.0.0</modelVersion>
     <artifactId>nifi-kafka-1-0-processors</artifactId>
@@ -41,20 +37,12 @@
         <dependency>
             <groupId>org.apache.nifi</groupId>
             <artifactId>nifi-processor-utils</artifactId>
-<<<<<<< HEAD
-            <version>1.9.2-SNAPSHOT</version>
-=======
             <version>1.9.3-SNAPSHOT</version>
->>>>>>> 4255528a
         </dependency>
         <dependency>
             <groupId>org.apache.nifi</groupId>
             <artifactId>nifi-utils</artifactId>
-<<<<<<< HEAD
-            <version>1.9.2-SNAPSHOT</version>
-=======
             <version>1.9.3-SNAPSHOT</version>
->>>>>>> 4255528a
         </dependency>
         <dependency>
             <groupId>org.apache.nifi</groupId>
@@ -95,11 +83,7 @@
         <dependency>
             <groupId>org.apache.nifi</groupId>
             <artifactId>nifi-mock</artifactId>
-<<<<<<< HEAD
-            <version>1.9.2-SNAPSHOT</version>
-=======
             <version>1.9.3-SNAPSHOT</version>
->>>>>>> 4255528a
             <scope>test</scope>
         </dependency>
         <dependency>
